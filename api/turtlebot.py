--- conflicted
+++ resolved
@@ -77,10 +77,7 @@
         self._ir_intensity_left = Robot._robot.getDevice("ir_intensity_left")
         self._ir_intensity_left.enable(TIME_STEP)
         self.WHEEL_BASE = 0.233
-<<<<<<< HEAD
-=======
         self.TRACK_WIDTH = self.WHEEL_BASE
->>>>>>> 96d4d1ac
         self.WHEEL_RADIUS = 0.03575
         self.WHEEL_DIAMETER = self.WHEEL_RADIUS * 2
 
