--- conflicted
+++ resolved
@@ -25,14 +25,9 @@
         echo "You can add teammate uni-id (if code is in that student's repository) -t=[teammate_uniid]"
         echo "You can add team repository with -r=[repo_name]"
         echo "You can use your SSH key if you specify --key"
-<<<<<<< HEAD
-        echo "You can also add optional argument --realism"
         echo "You can use --lite to load the downscaled map version, when facing performance issues"
-	exit 0
-=======
         echo "You can also add optional argument --realistic"
         exit 0
->>>>>>> 7261b6a8
     fi
 
     git_user_name=$1
@@ -67,17 +62,12 @@
             key=1
             shift
             ;;
-<<<<<<< HEAD
     	    --lite)
 	    lite=1
 	    shift
 	    ;;
-            --realism)
-            realism=1
-=======
             --realistic)
             realistic=1
->>>>>>> 7261b6a8
             shift
             ;;
         esac
